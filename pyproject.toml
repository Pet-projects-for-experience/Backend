[tool.poetry]
name = "codepet-backend"
version = "0.1.0"
description = "RESTfull API приложение, разработанное для поиска, организации и управления пет-проектами в области разработки программного обеспечения. Оно предназначено для выпускников школ программирования, которые хотят получить практический опыт и совершенствовать свои навыки путем участия в реальных проектах. А также оно будет интересно для опытных разработчиков которые хотят реализовать что-то новое, для менеджеров проектов и для компаний которые хотят создать тестовое МВП нового продукта."
authors = [
    "Козин Артем <kaf-artem@yandex.ru>",
    "Балонкин Виктор <v.balonkin@gmail.com>",
    "Штанский Денис <denis_shtanskii@bk.ru>",
]
license = "MIT"
readme = "README.md"

[tool.poetry.dependencies]
python = "^3.12.1"
django = "5.0.1"
djangorestframework = "3.14.0"
psycopg2-binary = "^2.9.9"
python-dotenv = "^1.0.0"
pillow = "^10.1.0"
djoser = "^2.2.2"
drf-spectacular = "^0.27.1"
django-filter = "^23.5"
django-cors-headers = "^4.3.1"
celery = {extras = ["redis"], version = "^5.3.6"}
django-celery-beat = "^2.6.0"
langdetect = "^1.0.9"
faker = "^25.0.1"
<<<<<<< HEAD
pytest-django = "^4.8.0"
=======
bleach = "^6.1.0"
types-bleach = "^6.1.0.20240331"
>>>>>>> 28d06746

[tool.poetry.group.dev.dependencies]
pre-commit = "^3.5.0"
black = "^23.12.1"
isort = "5.13.2"
flake8 = "^7.0.0"

[tool.poetry.group.prod.dependencies]
gunicorn = "^22.0.0"

[tool.poetry.group.test.dependencies]

[build-system]
requires = ["poetry-core"]
build-backend = "poetry.core.masonry.api"

[tool.isort]
profile = "black"
line_length = 79
remove_redundant_aliases = true
skip_glob = ["**/migrations/*.py"]
src_paths = ["src/backend"]

[tool.black]
line-length = 79
target-version = ['py312']
extend-exclude = """
/(
  | migrations
)/
"""

[tool.pytest.ini_options]
pythonpath = "scr/backend"
DJANGO_SETTINGS_MODULE= "config.settings.local"
testpaths = ["tests",]
python_files = ['test_*.py', ]<|MERGE_RESOLUTION|>--- conflicted
+++ resolved
@@ -25,12 +25,9 @@
 django-celery-beat = "^2.6.0"
 langdetect = "^1.0.9"
 faker = "^25.0.1"
-<<<<<<< HEAD
 pytest-django = "^4.8.0"
-=======
 bleach = "^6.1.0"
 types-bleach = "^6.1.0.20240331"
->>>>>>> 28d06746
 
 [tool.poetry.group.dev.dependencies]
 pre-commit = "^3.5.0"
@@ -40,8 +37,6 @@
 
 [tool.poetry.group.prod.dependencies]
 gunicorn = "^22.0.0"
-
-[tool.poetry.group.test.dependencies]
 
 [build-system]
 requires = ["poetry-core"]
