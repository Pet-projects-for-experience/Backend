--- conflicted
+++ resolved
@@ -2,18 +2,13 @@
 
 server {
     listen 80;
+    listen [::]:80;
     server_tokens off;
 
-    location /media/ {
-        alias /mediafiles/;
-    }
-
-<<<<<<< HEAD
     location /api/v1/ {
       proxy_set_header Host $http_host;
       proxy_pass http://backend:8000/api/v1/;
     }
-
     location /admin/ {
       proxy_set_header Host $http_host;
       proxy_pass http://backend:8000/admin/;
@@ -30,46 +25,4 @@
     location = /404.html {
       internal;
     }
-=======
-    location / {
-        if ($http_x_forwarded_proto != 'https') {
-            return https://$host$request_uri;
-      }
-    }
-}
-
-#server {
-#    listen 443 default_server ssl http2;
-#    listen [::]:443 ssl http2;
-#    server_name ${SERVER_NAME};
-
-#    if ($host = ${SERVER_HOST}) {
- #       return 301 https://${SERVER_NAME}$request_uri;
-#}
-
-  #  ssl_certificate /etc/letsencrypt/live/${SERVER_NAME}/fullchain.pem;
-   # ssl_certificate_key /etc/letsencrypt/live/${SERVER_NAME}/privkey.pem;
-
-
-    #location /api/v1/ {
-     # proxy_set_header Host $http_host;
-      #proxy_pass http://backend:8000/api/v1/;
-    #}
-    #location /admin/ {
-    #  proxy_set_header Host $http_host;
-    #  proxy_pass http://backend:8000/admin/;
-    #  proxy_set_header X-Forwarded-Proto $scheme;
-    #  proxy_set_header X-CSRFToken $cookie_csrftoken;
-    #}
-
-
-    #location / {
-    #  try_files $uri $uri.html $uri/ =404;
-    #}
-
-    #error_page 404 /404.html;
-    #location = /404.html {
-    #  internal;
-    #}
->>>>>>> cb97b443
 }