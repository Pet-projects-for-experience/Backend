--- conflicted
+++ resolved
@@ -14,14 +14,11 @@
       proxy_set_header Host $http_host;
       proxy_pass http://backend:8000/admin/;
     }
-<<<<<<< HEAD
 
     location /.well-known/acme-challenge/ {
         root /var/www;
     }
 
-=======
->>>>>>> 6b86d2c4
     location / {
       try_files $uri $uri.html $uri/ =404;
     }
