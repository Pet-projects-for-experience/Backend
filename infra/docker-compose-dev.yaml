version: '3.8'

volumes:
  pg_data:
  static_volume:
  media_value:
  certbot:
  letsencrypt:
<<<<<<< HEAD
  backend_logs:
=======
  /root/codepet/infra/backend_logs/:
>>>>>>> 7e66e86b

services:
  db:
    image: postgres:16.2-alpine
    restart: unless-stopped
    env_file: .env
    environment:
      - TZ=Europe/Moscow
    ports:
      - "5432:5432"
    healthcheck:
      test:
        [
          "CMD-SHELL",
          "pg_isready -U $${POSTGRES_USER} -d $${POSTGRES_DB}"
        ]
      interval: 5s
      timeout: 3s
      retries: 5
    volumes:
      - pg_data:/var/lib/postgresql/data

  backend:
    image: ${DOCKERHUB_USERNAME}/${PROJECT_NAME}_backend:latest
    restart: unless-stopped
    env_file: .env
    environment:
      - TZ=Europe/Moscow
    volumes:
      - static_volume:/backend_static/
      - media_value:/backend_media/
<<<<<<< HEAD
      - ./backend_logs:/backend/data/logs
=======
      - /root/codepet/infra/backend_logs/:/backend/data/logs/
>>>>>>> 7e66e86b
    depends_on:
      db:
        condition: service_healthy

  frontend:
    image: ${DOCKERHUB_USERNAME_FRONT}/${PROJECT_NAME}_frontend:latest
    command: cp -r out/. /frontend_static/
    env_file: .env
    environment:
      - TZ=Europe/Moscow
    volumes:
      - static_volume:/frontend_static
    depends_on:
      db:
        condition: service_healthy

  nginx:
    image: ${DOCKERHUB_USERNAME}/${PROJECT_NAME}_nginx:latest
    ports:
      - "80:80"
      - "443:443"
    env_file: .env
    environment:
      - TZ=Europe/Moscow
    volumes:
      - static_volume:/staticfiles/
      - media_value:/mediafiles/
      - certbot:/certbot/
      - letsencrypt:/etc/letsencrypt/
    restart: unless-stopped
    depends_on:
      - backend
      - frontend

  certbot:
    image: certbot/certbot
    env_file: .env
    environment:
      - TZ=Europe/Moscow
    volumes:
      - certbot:/var/www/certbot/
      - letsencrypt:/etc/letsencrypt/
    command: certonly --webroot --agree-tos --no-eff-email --non-interactive --expand -w /var/www/certbot/ -d $SERVER_NAME_DEV -d www.$SERVER_NAME_DEV<|MERGE_RESOLUTION|>--- conflicted
+++ resolved
@@ -6,11 +6,8 @@
   media_value:
   certbot:
   letsencrypt:
-<<<<<<< HEAD
   backend_logs:
-=======
-  /root/codepet/infra/backend_logs/:
->>>>>>> 7e66e86b
+
 
 services:
   db:
@@ -42,11 +39,7 @@
     volumes:
       - static_volume:/backend_static/
       - media_value:/backend_media/
-<<<<<<< HEAD
       - ./backend_logs:/backend/data/logs
-=======
-      - /root/codepet/infra/backend_logs/:/backend/data/logs/
->>>>>>> 7e66e86b
     depends_on:
       db:
         condition: service_healthy
