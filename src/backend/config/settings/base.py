from os import getenv
from pathlib import Path

from dotenv import load_dotenv

load_dotenv()

BASE_DIR = Path(__file__).resolve().parent.parent.parent


SECRET_KEY = getenv("SECRET_KEY")


ALLOWED_HOSTS = list(
    str(getenv("ALLOWED_HOSTS", default=["localhost,127.0.0.1"])).split(",")
)


DJANGO_APPS = [
    "django.contrib.admin",
    "django.contrib.auth",
    "django.contrib.contenttypes",
    "django.contrib.sessions",
    "django.contrib.messages",
    "django.contrib.staticfiles",
]

THIRD_PARTY_APPS = [
    "rest_framework",
    "rest_framework.authtoken",
    "djoser",
    "django_filters",
]

LOCAL_APPS: list = [
    "apps.general",
<<<<<<< HEAD
    "apps.users",
=======
    "apps.project",
>>>>>>> b8267477
]

INSTALLED_APPS = DJANGO_APPS + THIRD_PARTY_APPS + LOCAL_APPS

MIDDLEWARE = [
    "django.middleware.security.SecurityMiddleware",
    "django.contrib.sessions.middleware.SessionMiddleware",
    "django.middleware.common.CommonMiddleware",
    "django.middleware.csrf.CsrfViewMiddleware",
    "django.contrib.auth.middleware.AuthenticationMiddleware",
    "django.contrib.messages.middleware.MessageMiddleware",
    "django.middleware.clickjacking.XFrameOptionsMiddleware",
]

ROOT_URLCONF = "config.urls"

TEMPLATES = [
    {
        "BACKEND": "django.template.backends.django.DjangoTemplates",
        "DIRS": [
            Path(BASE_DIR, "templates"),
        ],
        "APP_DIRS": True,
        "OPTIONS": {
            "context_processors": [
                "django.template.context_processors.debug",
                "django.template.context_processors.request",
                "django.contrib.auth.context_processors.auth",
                "django.contrib.messages.context_processors.messages",
            ],
        },
    },
]

WSGI_APPLICATION = "config.wsgi.application"


DATABASES = {
    "default": {
        "ENGINE": getenv("DB_ENGINE", default="django.db.backends.postgresql"),
        "NAME": getenv("DB_NAME", default="test"),
        "USER": getenv("POSTGRES_USER", default="test_user"),
        "PASSWORD": getenv("POSTGRES_PASSWORD", default="test_password"),
        "HOST": getenv("DB_HOST", default="db"),
        "PORT": getenv("DB_PORT", default=5432),
    }
}

AUTH_PASSWORD_VALIDATORS = [
    {
        "NAME": "django.contrib.auth.password_validation.UserAttributeSimilarityValidator",
    },
    {
        "NAME": "django.contrib.auth.password_validation.MinimumLengthValidator",
    },
    {
        "NAME": "django.contrib.auth.password_validation.CommonPasswordValidator",
    },
    {
        "NAME": "django.contrib.auth.password_validation.NumericPasswordValidator",
    },
]


LANGUAGE_CODE = "ru-ru"

TIME_ZONE = "UTC"

USE_I18N = True

USE_TZ = True


STATIC_URL = "static/"
STATIC_ROOT = Path(BASE_DIR, "collected_static")

MEDIA_URL = "media/"
MEDIA_ROOT = Path(BASE_DIR, "media")


DEFAULT_AUTO_FIELD = "django.db.models.BigAutoField"


<<<<<<< HEAD
AUTH_USER_MODEL = "users.User"

REST_FRAMEWORK = {
    "DEFAULT_PERMISSION_CLASSES": [
        "rest_framework.permissions.IsAuthenticatedOrReadOnly",
    ],
    "DEFAULT_AUTHENTICATION_CLASSES": [
        "rest_framework.authentication.TokenAuthentication",
    ],
    "DEFAULT_FILTER_BACKENDS": [
        "django_filters.rest_framework.DjangoFilterBackend",
    ],
}

DJOSER = {
    "LOGIN_FIELD": "email",
    "HIDE_USERS": False,
    "PERMISSIONS": {
        "user_list": ["rest_framework.permissions.IsAuthenticated"],
    },
    "USER_CREATE_PASSWORD_RETYPE": True,
    "AUTO_ACTIVATE_NEW_USERS": True,
    "SERIALIZERS": {
        "current_user": "api.v1.users.serializers.CustomUserSerializer",
        "user": "api.v1.users.serializers.CustomUserSerializer",
        "user_create_password_retype": "api.v1.users.serializers.CustomUserCreateSerializer",
    },
    "SEND_ACTIVATION_EMAIL": False,
    "SEND_CONFIRMATION_EMAIL": True,
    "ACTIVATION_URL": "#/login/{token}",
    "PASSWORD_RESET_SHOW_EMAIL_NOT_FOUND": True,
    "EMAIL": {
        "confirmation": "api.v1.users.emails.RegistrationConfirmEmail",
        "password_reset": "api.v1.users.emails.PasswordResetEmail",
    },
}
=======
EMAIL_HOST = getenv("EMAIL_HOST", default="localhost")
EMAIL_HOST_USER = getenv("EMAIL_HOST_USER", default="")
EMAIL_HOST_PASSWORD = getenv("EMAIL_HOST_PASSWORD", default="")
EMAIL_BACKEND = "django.core.mail.backends.smtp.EmailBackend"
>>>>>>> b8267477
<|MERGE_RESOLUTION|>--- conflicted
+++ resolved
@@ -34,11 +34,8 @@
 
 LOCAL_APPS: list = [
     "apps.general",
-<<<<<<< HEAD
     "apps.users",
-=======
     "apps.project",
->>>>>>> b8267477
 ]
 
 INSTALLED_APPS = DJANGO_APPS + THIRD_PARTY_APPS + LOCAL_APPS
@@ -122,7 +119,6 @@
 DEFAULT_AUTO_FIELD = "django.db.models.BigAutoField"
 
 
-<<<<<<< HEAD
 AUTH_USER_MODEL = "users.User"
 
 REST_FRAMEWORK = {
@@ -159,9 +155,8 @@
         "password_reset": "api.v1.users.emails.PasswordResetEmail",
     },
 }
-=======
+
 EMAIL_HOST = getenv("EMAIL_HOST", default="localhost")
 EMAIL_HOST_USER = getenv("EMAIL_HOST_USER", default="")
 EMAIL_HOST_PASSWORD = getenv("EMAIL_HOST_PASSWORD", default="")
-EMAIL_BACKEND = "django.core.mail.backends.smtp.EmailBackend"
->>>>>>> b8267477
+EMAIL_BACKEND = "django.core.mail.backends.smtp.EmailBackend"