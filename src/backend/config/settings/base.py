--- conflicted
+++ resolved
@@ -38,12 +38,8 @@
 LOCAL_APPS: list = [
     "apps.general",
     "apps.users",
-<<<<<<< HEAD
     "apps.project",
     "apps.profile",
-=======
-    "apps.projects",
->>>>>>> aecc353a
 ]
 
 INSTALLED_APPS = DJANGO_APPS + THIRD_PARTY_APPS + LOCAL_APPS
