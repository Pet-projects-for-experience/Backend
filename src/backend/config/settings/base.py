import re
from os import getenv
from pathlib import Path

from celery.schedules import crontab
from dotenv import load_dotenv

load_dotenv()

BASE_DIR = Path(__file__).resolve().parent.parent.parent


SECRET_KEY = getenv("SECRET_KEY")


ALLOWED_HOSTS = list(
    str(getenv("ALLOWED_HOSTS", default=["localhost,127.0.0.1"])).split(",")
)


DJANGO_APPS = [
    "django.contrib.admin",
    "django.contrib.auth",
    "django.contrib.contenttypes",
    "django.contrib.sessions",
    "django.contrib.messages",
    "django.contrib.staticfiles",
]

THIRD_PARTY_APPS = [
    "rest_framework",
    "rest_framework.authtoken",
    "djoser",
    "django_filters",
    "drf_spectacular",
    "corsheaders",
]

LOCAL_APPS: list = [
    "apps.general",
    "apps.users",
    "apps.projects",
    "apps.profile",
]

INSTALLED_APPS = DJANGO_APPS + THIRD_PARTY_APPS + LOCAL_APPS

MIDDLEWARE = [
    "django.middleware.security.SecurityMiddleware",
    "django.contrib.sessions.middleware.SessionMiddleware",
    "corsheaders.middleware.CorsMiddleware",
    "django.middleware.common.CommonMiddleware",
    "django.middleware.csrf.CsrfViewMiddleware",
    "django.contrib.auth.middleware.AuthenticationMiddleware",
    "django.contrib.messages.middleware.MessageMiddleware",
    "django.middleware.clickjacking.XFrameOptionsMiddleware",
]

ROOT_URLCONF = "config.urls"
APPEND_SLASH = False

TEMPLATES = [
    {
        "BACKEND": "django.template.backends.django.DjangoTemplates",
        "DIRS": [
            Path(BASE_DIR, "templates"),
        ],
        "APP_DIRS": True,
        "OPTIONS": {
            "context_processors": [
                "django.template.context_processors.debug",
                "django.template.context_processors.request",
                "django.contrib.auth.context_processors.auth",
                "django.contrib.messages.context_processors.messages",
            ],
        },
    },
]

WSGI_APPLICATION = "config.wsgi.application"


DATABASES = {
    "default": {
        "ENGINE": getenv("DB_ENGINE", default="django.db.backends.postgresql"),
        "NAME": getenv("POSTGRES_DB", default="db_test"),
        "USER": getenv("POSTGRES_USER", default="admin_test"),
        "PASSWORD": getenv("POSTGRES_PASSWORD", default="postgre_admin"),
        "HOST": getenv("POSTGRES_HOST", default="db_test"),
        "PORT": getenv("POSTGRES_PORT", default=5432),
    }
}

AUTH_PASSWORD_VALIDATORS = [
    {
        "NAME": "django.contrib.auth.password_validation.MinimumLengthValidator",
    },
    {
        "NAME": "apps.users.validators.PasswordMaximumLengthValidator",
        "OPTIONS": {
            "message": "Пароль слишком длинный.",
        },
    },
    {
        "NAME": "apps.users.validators.PasswordRegexValidator",
        "OPTIONS": {
            "message": "В пароле недопустимые символы.",
            "help_message": "В пароле допускаются цифры, буквы и спецсимовлы -!#$%%&'*+/=?^_;():@,.<>`{}~«»",
            "regex": r"(^[-%!#$&*'+/=?^_;():@,.<>`{|}~-«»0-9A-ZА-ЯЁ]+)\Z",
            "flags": re.IGNORECASE,
        },
    },
    {
        "NAME": "django.contrib.auth.password_validation.UserAttributeSimilarityValidator",
    },
    {
        "NAME": "django.contrib.auth.password_validation.CommonPasswordValidator",
    },
    {
        "NAME": "django.contrib.auth.password_validation.NumericPasswordValidator",
    },
]


LANGUAGE_CODE = "ru"

TIME_ZONE = "UTC"

USE_I18N = True

USE_TZ = True


STATIC_URL = "static/"
STATIC_ROOT = Path(BASE_DIR, "static")

MEDIA_URL = "media/"
MEDIA_ROOT = Path(BASE_DIR, "media")


DEFAULT_AUTO_FIELD = "django.db.models.BigAutoField"


AUTH_USER_MODEL = "users.User"

REST_FRAMEWORK = {
    "DEFAULT_PERMISSION_CLASSES": [
        "rest_framework.permissions.IsAuthenticatedOrReadOnly",
    ],
    "DEFAULT_AUTHENTICATION_CLASSES": [
        "rest_framework.authentication.TokenAuthentication",
    ],
    "DEFAULT_FILTER_BACKENDS": [
        "django_filters.rest_framework.DjangoFilterBackend",
    ],
    "DEFAULT_PAGINATION_CLASS": "rest_framework.pagination.LimitOffsetPagination",
    "PAGE_SIZE": 6,
    "DEFAULT_SCHEMA_CLASS": "drf_spectacular.openapi.AutoSchema",
}

DJOSER = {
    "LOGIN_FIELD": "email",
    "HIDE_USERS": False,
    "PERMISSIONS": {
        "user_list": ["rest_framework.permissions.IsAuthenticated"],
    },
    "USER_CREATE_PASSWORD_RETYPE": True,
    "AUTO_ACTIVATE_NEW_USERS": True,
    "SERIALIZERS": {
        "current_user": "api.v1.users.serializers.CustomUserSerializer",
        "user": "api.v1.users.serializers.CustomUserSerializer",
        "user_create_password_retype": "api.v1.users.serializers.CustomUserCreateSerializer",
    },
    "SEND_ACTIVATION_EMAIL": False,
    "SEND_CONFIRMATION_EMAIL": True,
    "ACTIVATION_URL": "#/login/{token}",
    "PASSWORD_RESET_SHOW_EMAIL_NOT_FOUND": True,
    "EMAIL": {
        "confirmation": "api.v1.users.emails.RegistrationConfirmEmail",
        "password_reset": "api.v1.users.emails.PasswordResetEmail",
    },
}

EMAIL_HOST = getenv("EMAIL_HOST", default="localhost")
EMAIL_HOST_USER = getenv("EMAIL_HOST_USER", default="")
EMAIL_HOST_PASSWORD = getenv("EMAIL_HOST_PASSWORD", default="")
EMAIL_BACKEND = "django.core.mail.backends.smtp.EmailBackend"


SPECTACULAR_SETTINGS = {
    "TITLE": "CodePET",
    "DESCRIPTION": "CodePET - это веб-приложение, разработанное для поиска, организации и управления пет-проектами в "
    "области разработки программного обеспечения. Оно предназначено для выпускников школ "
    "программирования, которые хотят получить практический опыт и совершенствовать свои навыки путем "
    "участия в реальных проектах. А также оно будет интересно для опытных разработчиков которые хотят "
    "реализовать что-то новое, для менеджеров проектов и для компаний которые хотят создать тестовое "
    "МВП нового продукта.",
    "VERSION": "1.0.0",
    "SERVE_INCLUDE_SCHEMA": False,
    "SWAGGER_UI_SETTINGS": {
        "filter": True,
    },
    "COMPONENT_SPLIT_REQUEST": True,
}

<<<<<<< HEAD

# Логирование для любого уровня разработки:

LOGGING_MODULE = getenv("DJANGO_SETTINGS_MODULE", "config.settings.prod")

LOGGING = {
    "version": 1,
    "disable_existing_loggers": False,
    "formatters": {
        "main_format": {
            "format": "%(asctime)s - %(levelname)s - %(name)s - %(module)s - %(message)s",
        },
        "simple_format": {
            "format": "%(asctime)s - %(levelname)s - %(message)s"
        },
    },
    "handlers": {
        "file": {
            "level": "INFO",
            "class": "logging.FileHandler",
            "filename": "./data/logs/main.log",
            "formatter": "main_format",
        },
        "console": {
            "level": "DEBUG",
            "class": "logging.StreamHandler",
            "formatter": "simple_format",
        },
        "mail_admins": {
            "level": "ERROR",
            "class": "django.utils.log.AdminEmailHandler",
            "formatter": "main_format",
            "email_backend": "django.core.mail.backends.filebased.EmailBackend",
        },  # обработчик отправки емайл сообщений администрации сервера
    },
    "loggers": {
        "django": {
            "level": "DEBUG",
            "handlers": [
                "console",
            ],
            "propagate": True,
        },
        "django.request": {
            "level": "DEBUG",
            "handlers": [
                "file",
            ],
            "propagate": True,
        },
        "django.db.backends": {
            "level": "DEBUG",
            "handlers": [
                "console",
            ],
            "propagate": True,
        },
        "django.security": {
            "level": "DEBUG",
            "handlers": [
                "file",
            ],
            "propagate": True,
        },
        "django.security.csrf": {
            "level": "DEBUG",
            "handlers": [
                "file",
            ],
            "propagate": True,
        },
        "customlogger": {
            "level": "DEBUG",
            "handlers": [
                "mail_admins",
            ],
        },  # если нужно отправлять какие-то очень важные сообщения
=======
CELERY_BROKER_URL = "redis://redis:6379/0"
CELERY_RESULT_BACKEND = "redis://redis:6379/0"

CELERY_BEAT_SCHEDULE = {
    "auto_completion_projects_task": {
        "task": "apps.projects.tasks.auto_completion_projects_task",
        "schedule": crontab(hour=1, minute=0),
>>>>>>> d0e93932
    },
}<|MERGE_RESOLUTION|>--- conflicted
+++ resolved
@@ -203,7 +203,16 @@
     "COMPONENT_SPLIT_REQUEST": True,
 }
 
-<<<<<<< HEAD
+CELERY_BROKER_URL = "redis://redis:6379/0"
+CELERY_RESULT_BACKEND = "redis://redis:6379/0"
+
+CELERY_BEAT_SCHEDULE = {
+    "auto_completion_projects_task": {
+        "task": "apps.projects.tasks.auto_completion_projects_task",
+        "schedule": crontab(hour=1, minute=0),
+    },
+}
+
 
 # Логирование для любого уровня разработки:
 
@@ -281,14 +290,5 @@
                 "mail_admins",
             ],
         },  # если нужно отправлять какие-то очень важные сообщения
-=======
-CELERY_BROKER_URL = "redis://redis:6379/0"
-CELERY_RESULT_BACKEND = "redis://redis:6379/0"
-
-CELERY_BEAT_SCHEDULE = {
-    "auto_completion_projects_task": {
-        "task": "apps.projects.tasks.auto_completion_projects_task",
-        "schedule": crontab(hour=1, minute=0),
->>>>>>> d0e93932
     },
 }