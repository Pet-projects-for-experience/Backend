from .base import *  # noqa

DEBUG = getenv("DEBUG", default="False") == "True"

if getenv("USE_SQLITE", default="True") == "True":
    DATABASES = {
        "default": {
            "ENGINE": "django.db.backends.sqlite3",
            "NAME": str(BASE_DIR / "db.sqlite3"),
        }
    }
else:
    DATABASES = {
        "default": {
            "ENGINE": getenv(
                "DB_ENGINE", default="django.db.backends.postgresql"
            ),
            "NAME": getenv("DB_NAME", default="test"),
            "USER": getenv("POSTGRES_USER", default="test_user"),
            "PASSWORD": getenv("POSTGRES_PASSWORD", default="test_password"),
            "HOST": getenv("DB_HOST", default="db"),
            "PORT": getenv("DB_PORT", default=5432),
        }
    }

<<<<<<< HEAD
LOGGING = {
    "version": 1,
    "disable_existing_loggers": False,
    "formatters": {
        "verbose": {
            "format": "%(asctime)s - %(name)s - %(levelname)s - %(message)s",
        },
    },
    "handlers": {
        "console": {
            "class": "logging.StreamHandler",
            "formatter": "verbose",
        },
    },
    "loggers": {
        "django": {
            "level": "INFO",
            "handlers": [
                "console",
            ],
        },
        "django.db.backends": {
            "level": "DEBUG",
            "handlers": [
                "console",
            ],
            "propagate": False,
        },
    },
}
=======
EMAIL_BACKEND = "django.core.mail.backends.console.EmailBackend"
EMAIL_HOST = "localhost"
EMAIL_PORT = 25
>>>>>>> 4b4a8802
<|MERGE_RESOLUTION|>--- conflicted
+++ resolved
@@ -1,6 +1,6 @@
 from .base import *  # noqa
 
-DEBUG = getenv("DEBUG", default="False") == "True"
+DEBUG = getenv("DEBUG", default="True") == "True"
 
 if getenv("USE_SQLITE", default="True") == "True":
     DATABASES = {
@@ -23,7 +23,8 @@
         }
     }
 
-<<<<<<< HEAD
+EMAIL_BACKEND = "django.core.mail.backends.console.EmailBackend"
+
 LOGGING = {
     "version": 1,
     "disable_existing_loggers": False,
@@ -53,9 +54,4 @@
             "propagate": False,
         },
     },
-}
-=======
-EMAIL_BACKEND = "django.core.mail.backends.console.EmailBackend"
-EMAIL_HOST = "localhost"
-EMAIL_PORT = 25
->>>>>>> 4b4a8802
+}