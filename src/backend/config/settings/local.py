from .base import *  # noqa

DEBUG = getenv("DEBUG", default="False") == "True"

if getenv("USE_SQLITE", default="True") == "True":
    DATABASES = {
        "default": {
            "ENGINE": "django.db.backends.sqlite3",
            "NAME": str(BASE_DIR / "db.sqlite3"),
        }
    }
else:
    DATABASES = {
        "default": {
            "ENGINE": getenv(
                "DB_ENGINE", default="django.db.backends.postgresql"
            ),
            "NAME": getenv("DB_NAME", default="test"),
            "USER": getenv("POSTGRES_USER", default="test_user"),
            "PASSWORD": getenv("POSTGRES_PASSWORD", default="test_password"),
            "HOST": getenv("DB_HOST", default="db"),
            "PORT": getenv("DB_PORT", default=5432),
        }
    }

<<<<<<< HEAD
EMAIL_BACKEND = "django.core.mail.backends.console.EmailBackend"
=======

EMAIL_BACKEND = "django.core.mail.backends.console.EmailBackend"
EMAIL_HOST = "localhost"
EMAIL_PORT = 25
>>>>>>> b8267477
<|MERGE_RESOLUTION|>--- conflicted
+++ resolved
@@ -23,11 +23,6 @@
         }
     }
 
-<<<<<<< HEAD
-EMAIL_BACKEND = "django.core.mail.backends.console.EmailBackend"
-=======
-
 EMAIL_BACKEND = "django.core.mail.backends.console.EmailBackend"
 EMAIL_HOST = "localhost"
-EMAIL_PORT = 25
->>>>>>> b8267477
+EMAIL_PORT = 25