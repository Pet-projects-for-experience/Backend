--- conflicted
+++ resolved
@@ -19,11 +19,7 @@
         "fields": {
             "email": "test@mail.ru",
             "username": "test_user",
-<<<<<<< HEAD
-            "password": "pbkdf2_sha256$720000$AqLSKFim8xW1O3IExjHpWx$BdT/sTCmWEOYYvvKPpLzlDmEdGjf3NYzV2PN3Z0TUfE=",
-=======
             "password": "pbkdf2_sha256$720000$MufoOt2yyinUePtxBF5hxE$Wo3BFq++KaHA+emqcSoJScMIVWBwLJNOVgXsgGqSkT8=",
->>>>>>> d28e10c9
             "is_superuser": false,
             "is_staff": false,
             "is_active": true,
