--- conflicted
+++ resolved
@@ -31,10 +31,7 @@
     PartialWriteInvitationToProjectSerializer,
     ProjectPreviewMainSerializer,
     ReadDraftSerializer,
-<<<<<<< HEAD
     ReadInvitationToProjectSerializer,
-=======
->>>>>>> 6fa3a29f
     ReadListParticipationRequestSerializer,
     ReadParticipantSerializer,
     ReadProjectSerializer,
@@ -251,7 +248,6 @@
             .get_queryset()
             .select_related(
                 "user",
-<<<<<<< HEAD
             )
         )
         if self.request.method in SAFE_METHODS:
@@ -262,18 +258,6 @@
             ).prefetch_related(
                 "project__directions",
             )
-=======
-            )
-        )
-        if self.request.method in SAFE_METHODS:
-            queryset = queryset.select_related(
-                "project__creator",
-                "project__owner",
-                "position__profession",
-            ).prefetch_related(
-                "project__directions",
-            )
->>>>>>> 6fa3a29f
             if self.action == "retrieve":
                 queryset = queryset.prefetch_related(
                     "position__skills",
@@ -378,7 +362,6 @@
                     "skills",
                 )
             )
-<<<<<<< HEAD
         return queryset
 
 
@@ -429,7 +412,4 @@
     def perform_create(self, serializer):
         serializer.save(
             author=self.request.user, status=RequestStatuses.IN_PROGRESS
-        )
-=======
-        return queryset
->>>>>>> 6fa3a29f
+        )