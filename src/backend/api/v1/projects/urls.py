from django.urls import include, path
from rest_framework.routers import SimpleRouter

from api.v1.projects.views import (
    DirectionViewSet,
    DraftViewSet,
    ParticipantsViewSet,
<<<<<<< HEAD
    InvitationToProjectViewSet,
=======
>>>>>>> 6fa3a29f
    ProjectParticipationRequestsViewSet,
    ProjectPreviewMainViewSet,
    ProjectSpecialistsViewSet,
    ProjectViewSet,
)

router = SimpleRouter()

router.register(
    "projects/preview_main",
    ProjectPreviewMainViewSet,
    basename="projects-preview-main",
)
router.register(
    r"projects/requests",
    ProjectParticipationRequestsViewSet,
    basename="projects-participation-requests",
)
router.register(
    r"projects/directions",
    DirectionViewSet,
    basename="projects-directions",
)
router.register(
    r"projects/project_specialists",
    ProjectSpecialistsViewSet,
    basename="projects-specialists",
)
router.register(
    r"projects/(?P<project_pk>\d+)/participants",
    ParticipantsViewSet,
    basename="projects-participants",
)
<<<<<<< HEAD
router.register(
    r"projects/invitations",
    InvitationToProjectViewSet,
    basename="projects-invitations",
)
=======
>>>>>>> 6fa3a29f
router.register(r"projects/drafts", DraftViewSet, basename="projects-drafts")
router.register(r"projects", ProjectViewSet, basename="projects")

urlpatterns = [
    path("", include(router.urls)),
]<|MERGE_RESOLUTION|>--- conflicted
+++ resolved
@@ -4,11 +4,8 @@
 from api.v1.projects.views import (
     DirectionViewSet,
     DraftViewSet,
+    InvitationToProjectViewSet,
     ParticipantsViewSet,
-<<<<<<< HEAD
-    InvitationToProjectViewSet,
-=======
->>>>>>> 6fa3a29f
     ProjectParticipationRequestsViewSet,
     ProjectPreviewMainViewSet,
     ProjectSpecialistsViewSet,
@@ -42,14 +39,11 @@
     ParticipantsViewSet,
     basename="projects-participants",
 )
-<<<<<<< HEAD
 router.register(
     r"projects/invitations",
     InvitationToProjectViewSet,
     basename="projects-invitations",
 )
-=======
->>>>>>> 6fa3a29f
 router.register(r"projects/drafts", DraftViewSet, basename="projects-drafts")
 router.register(r"projects", ProjectViewSet, basename="projects")
 
