from typing import Any, ClassVar, Dict, Optional, OrderedDict, Tuple

from django.db import transaction
from rest_framework import serializers

from api.v1.general.mixins import ToRepresentationOnlyIdMixin
from api.v1.general.serializers import (
    CustomModelSerializer,
    ProfessionSerializer,
    SkillSerializer,
)
from api.v1.projects.mixins import (
    ProjectOrDraftCreateUpdateMixin,
    ProjectOrDraftValidateMixin,
    RecruitmentStatusMixin,
)
from apps.projects.constants import (
    BUSYNESS_CHOICES,
    PROJECT_STATUS_CHOICES,
    RequestStatuses,
)
from apps.projects.models import (
    Direction,
    InvitationToProject,
    ParticipationRequest,
    Project,
    ProjectParticipant,
    ProjectSpecialist,
)


class DirectionSerializer(CustomModelSerializer):
    """Сериализатор направления разработки."""

    class Meta:
        model = Direction
        fields = "__all__"


class BaseProjectSpecialistSerializer(CustomModelSerializer):
    """Общий сериализатор для специалиста необходимого проекту."""

    class Meta:
        model = ProjectSpecialist
        fields: ClassVar[Tuple[str, ...]] = (
            "id",
            "profession",
            "skills",
            "count",
            "level",
            "is_required",
        )


class ReadProjectSpecialistSerializer(BaseProjectSpecialistSerializer):
    """Сериализатор для чтения специалиста необходимого проекту."""

    profession = ProfessionSerializer()
    skills = SkillSerializer(many=True)
    level = serializers.SerializerMethodField()

    def get_level(self, obj) -> str:
        """Метод получения представления для грейда."""

        return obj.get_level_display()


class BaseProjectSerializer(CustomModelSerializer):
    """Общий сериализатор для проектов и черновиков."""

    class Meta:
        model = Project
        fields: ClassVar[Tuple[str, ...]] = (
            "id",
            "name",
            "description",
            "started",
            "ended",
            "busyness",
            "directions",
            "creator",
            "owner",
            "link",
            "phone_number",
            "telegram_nick",
            "email",
            "project_specialists",
            "status",
        )

    def _get_base_fields(self):
        """Метод получения полей создателя и владельца."""

        return {
            "creator": serializers.SlugRelatedField(
                slug_field="username", read_only=True
            ),
            "owner": serializers.SlugRelatedField(
                slug_field="username", read_only=True
            ),
        }

    def get_fields(self):
        """метод получения полей сериализатора."""

        fields = super().get_fields()
        fields.update(self._get_base_fields())
        return fields


class ReadProjectSerializer(RecruitmentStatusMixin, BaseProjectSerializer):
    """Сериализатор для чтения проекта."""

    directions = DirectionSerializer(many=True)
    status = serializers.ChoiceField(
        choices=PROJECT_STATUS_CHOICES, source="get_status_display"
    )
    busyness = serializers.ChoiceField(
        choices=BUSYNESS_CHOICES, source="get_busyness_display"
    )
    project_specialists = ReadProjectSpecialistSerializer(many=True)
    recruitment_status = serializers.SerializerMethodField()
    is_favorite = serializers.SerializerMethodField(read_only=True)

    class Meta(BaseProjectSerializer.Meta):
        fields: ClassVar[Tuple[str, ...]] = (
            *BaseProjectSerializer.Meta.fields,
            "recruitment_status",
            "is_favorite",
        )

    def get_is_favorite(self, project) -> bool:
        """
        Метод возвращает True если user добавил проект в избранное.
        В противном случе возвращает False.
        Для неавторизованных пользователей всегда возвращает False.
        """
        user = self.context["request"].user
        if user.is_authenticated:
            return project.favorited_by.filter(id=user.id).exists()
        return False


class WriteProjectSerializer(
    ToRepresentationOnlyIdMixin,
    ProjectOrDraftValidateMixin,
    ProjectOrDraftCreateUpdateMixin,
    BaseProjectSerializer,
):
    """Сериализатор для записи проекта."""

    project_specialists = BaseProjectSpecialistSerializer(many=True)

    class Meta(BaseProjectSerializer.Meta):
        extra_kwargs = {
            "description": {"required": True},
            "started": {"required": True},
            "ended": {"required": True},
            "busyness": {"required": True},
            "status": {"required": False},
        }

    def validate_status(self, value) -> int:
        """Метод валидации статуса проекта."""

        if value == Project.DRAFT:
            raise serializers.ValidationError(
                "У проекта не может быть статуса 'Черновик'."
            )
        return value


class ShortProjectSpecialistSerializer(BaseProjectSpecialistSerializer):
    """Сериализатор для чтения специалиста необходимого проекту краткий."""

    profession = ProfessionSerializer()

    class Meta(BaseProjectSpecialistSerializer.Meta):
        fields: ClassVar[Tuple[str, ...]] = (
            "id",
            "profession",
            "is_required",
        )


class ProjectPreviewMainSerializer(CustomModelSerializer):
    """Сериализатор для чтения превью проекта на главной странице."""

    project_specialists = ShortProjectSpecialistSerializer(many=True)
    directions = DirectionSerializer(many=True)

    class Meta:
        model = Project
        fields = (
            "id",
            "name",
            "started",
            "ended",
            "directions",
            "project_specialists",
        )


class ReadDraftSerializer(ReadProjectSerializer):
    """Сериализатор для чтения черновика проекта."""

    pass


class WriteDraftSerializer(
    ToRepresentationOnlyIdMixin,
    ProjectOrDraftValidateMixin,
    ProjectOrDraftCreateUpdateMixin,
    BaseProjectSerializer,
):
    """Сериализатор для записи черновика проекта."""

    project_specialists = BaseProjectSpecialistSerializer(
        many=True, required=False
    )

    class Meta(BaseProjectSerializer.Meta):
        extra_kwargs = {
            "directions": {"required": False},
            "status": {"required": False},
        }


class WriteProjectSpecialistSerializer(
    ToRepresentationOnlyIdMixin,
    BaseProjectSpecialistSerializer,
):
    """Сериализатор для записи специалиста необходимого проекту."""

    def validate(self, attrs) -> Dict[str, Any]:
        """Метод валидации атрибутов специалиста необходимого проекту."""

        errors: Dict = {}

        queryset = ProjectSpecialist.objects.filter(
            project_id=self.instance.project.id,
            profession=(
                attrs.get("profession", None) or self.instance.profession
            ),
            level=(attrs.get("level", None) or self.instance.level),
        ).exclude(id=self.instance.id)
        if queryset.exists():
            errors.setdefault("unique", []).append(
                "У данного проекта уже есть специалист с такой профессией и "
                "грейдом."
            )

        if errors:
            raise serializers.ValidationError(errors)
        return attrs


class BaseParticipationRequestSerializer(CustomModelSerializer):
    """Базовый сериализатор запросов на участие в проекте."""

    class Meta:
        model = ParticipationRequest
        fields: ClassVar[Tuple[str, ...]] = (
            "id",
            "project",
            "position",
        )


class WriteParticipationRequestSerializer(
    ToRepresentationOnlyIdMixin,
    BaseParticipationRequestSerializer,
):
    """Сериализатор для записи запроса на участие в проекте."""

    class Meta(BaseParticipationRequestSerializer.Meta):
        fields: ClassVar[Tuple[str, ...]] = (
            *BaseParticipationRequestSerializer.Meta.fields,
            "cover_letter",
            "answer",
        )

    def _get_existing_participation_request(
        self, attrs=None
    ) -> Optional[ParticipationRequest]:
        """
        Метод получения существующего запроса на участие в проекте."""

        if attrs:
            filters: Dict = {
                "user": self.context.get("request").user,
                "status": RequestStatuses.IN_PROGRESS,
            }
            filters_keys = ("project", "position")
            for filter_key in filters_keys:
                if filter_value := attrs.get(
                    filter_key,
                    (
                        getattr(self.instance, filter_key)
                        if self.instance
                        else None
                    ),
                ):
                    filters[filter_key] = filter_value
            queryset = ParticipationRequest.objects.filter(**filters)
            if self.instance:
                queryset = queryset.exclude(id=self.instance.id)
            return queryset.first()
        return None

    def validate_project(self, value):
        """
        Метод проверки является ли пользователь автором, владельцем или
        участником проекта.
        """

        user = self.context.get("request").user
        project = (
            Project.objects.filter(id=value.id)
            .select_related(
                "owner",
                "creator",
            )
            .prefetch_related(
                "participants",
            )
            .first()
        )
        if (
            user == project.creator
            or user == project.owner
            or user in project.participants.all()
        ):
            raise serializers.ValidationError(
                "Вы не можете создать заявку на участие в проекте, в котором "
                "уже участвуете."
            )
        return value

    def validate(self, attrs) -> Dict[str, Any]:
        """Метод валидации атрибутов запроса на участие в проекте."""

        errors: Dict = {}
        request = self.context.get("request")

        if request.method in ("POST", "PATCH", "PUT"):
            participation_request = self._get_existing_participation_request(
                attrs=attrs
            )
            if participation_request is not None:
                status_errors_types = {
                    RequestStatuses.IN_PROGRESS: ("unique_in_progress"),
                    RequestStatuses.REJECTED: ("unique_rejected"),
                    RequestStatuses.ACCEPTED: ("unique_accepted"),
                }
                error_type = status_errors_types.get(
                    participation_request.status, "unknown"
                )
                errors.setdefault(error_type, []).append(
                    f"Заявка на участие в данном проекте на данную позицию у "
                    f"Вас уже существует и находится в статусе "
                    f"'{participation_request.get_status_display()}'."
                )

        if errors:
            raise serializers.ValidationError(errors)
        return attrs


class ShortProjectSerializer(CustomModelSerializer):
    """Сериализатор краткой информации на чтение проектов."""

    directions = DirectionSerializer(many=True)

    class Meta:
        model = Project
        fields = (
            "id",
            "name",
            "directions",
            "status",
        )


class ReadListParticipationRequestSerializer(
    BaseParticipationRequestSerializer
):
    """Сериализатор на чтение списка запросов на участие в проекте."""

    project = ShortProjectSerializer()
    position = ShortProjectSpecialistSerializer()
    status = serializers.SerializerMethodField()

    class Meta(BaseParticipationRequestSerializer.Meta):
        fields: ClassVar[Tuple[str, ...]] = (
            *BaseParticipationRequestSerializer.Meta.fields,
            "user",
            "status",
            "is_viewed",
        )

    def get_status(self, obj) -> str:
        """Метод получения статуса запроса."""

        return obj.get_status_display()


class ReadRetrieveParticipationRequestSerializer(
    ReadListParticipationRequestSerializer
):
    """Сериализатор на чтение объекта запроса на участие в проекте."""

    position = ReadProjectSpecialistSerializer()

    class Meta(ReadListParticipationRequestSerializer.Meta):
        fields: ClassVar[Tuple[str, ...]] = (
            *ReadListParticipationRequestSerializer.Meta.fields,
            "answer",
            "cover_letter",
            "created",
        )


class WriteParticipationRequestAnswerSerializer(
    ToRepresentationOnlyIdMixin,
    BaseParticipationRequestSerializer,
):
    """Сериализатор на запись ответа на заявку на участие в проекте."""

    class Meta(BaseParticipationRequestSerializer.Meta):
        fields: ClassVar[Tuple[str, ...]] = (
            "id",
            "answer",
            "status",
        )

    def validate_status(self, value) -> int:
        """Метод валидации статуса заявки на участие в проекте."""

        if value not in (RequestStatuses.ACCEPTED, RequestStatuses.REJECTED):
            raise serializers.ValidationError(
                "При ответе, заявку можно только принять или отклонить."
            )
        return value

    def validate(self, attrs) -> Dict[str, Any]:
        """Метод валидации атрибутов заявки на участие в проекте."""

        errors: Dict = {}

        if attrs.get("status", None) == RequestStatuses.ACCEPTED:
            participants = getattr(self.instance.project, "participants", None)
            user = getattr(self.instance, "user", None)
            if (
                participants
                and user
                and participants.filter(id=user.id).exists()
            ):
                errors.setdefault("already", []).append(
                    "Этот специалист уже участвует в проекте."
                )

        if errors:
            raise serializers.ValidationError(errors)
        return attrs

    def update(self, instance, validated_data) -> ParticipationRequest:
        """Метод обновления заявки на участие в проекте."""

        if validated_data.get("status", None) == RequestStatuses.ACCEPTED:
            with transaction.atomic():
                project_participant = ProjectParticipant.objects.create(
                    project=instance.project,
                    user=instance.user,
                    profession=instance.position.profession,
                )
                project_participant.skills.set(instance.position.skills.all())
            with transaction.atomic():
                project_participant = ProjectParticipant.objects.create(
                    project=instance.project,
                    user=instance.user,
                    profession=instance.position.profession,
                )
                project_participant.skills.set(instance.position.skills.all())
        return super().update(instance, validated_data)


class ReadParticipantSerializer(CustomModelSerializer):
    """Сериализатор на чтение участника проекта."""

    user_id = serializers.IntegerField(source="user.profile.user_id")
    avatar = serializers.ImageField(source="user.profile.avatar")
    profession = ProfessionSerializer()
    skills = SkillSerializer(many=True)

    class Meta:
        model = ProjectParticipant
        fields = (
            "id",
            "user_id",
            "avatar",
            "profession",
            "skills",
        )
        read_only_fields = fields


class ReadInvitationToProjectSerializer(
    ReadRetrieveParticipationRequestSerializer
):
    """Сериализатор на чтение приглашений в проект."""

    class Meta(ReadRetrieveParticipationRequestSerializer.Meta):
        model = InvitationToProject
        fields: ClassVar[Tuple[str, ...]] = (
            *ReadRetrieveParticipationRequestSerializer.Meta.fields,
            "author",
        )


class WriteInvitationToProjectSerializer(
    ToRepresentationOnlyIdMixin, BaseParticipationRequestSerializer
):
    """Сериализатор на запись приглашения в проект."""

    class Meta:
        model = InvitationToProject
        fields: ClassVar[Tuple[str, ...]] = (
            "position",
            "project",
            "cover_letter",
            "user",
        )

    def validate(self, attrs) -> OrderedDict:
        """Метод валидации атрибутов приглашения."""
        errors: Dict = {}
        project = attrs.get("project", None)
        user = attrs.get("user", None)
        position = attrs.get("position", None)
        if not project.project_specialists.filter(
            id=position.id,
            is_required=True,
        ).exists():
            errors.setdefault("position", []).append(
                "Этот специалист не требуется проекту"
            )
        if (
            project.participants.filter(id=user.id).exists()
            or project.invitation_to_project.filter(user=user).exists()
        ):
            errors.setdefault("user", []).append(
                "Этот пользователь уже участвует в проекте или приглашен"
            )
        if not user.profile.professions.filter(
            specialty=position.profession.specialty,
            specialization=position.profession.specialization,
        ).exists():
            errors.setdefault("user", []).append(
                "У пользователя нет подходящей специальности"
            )
        if errors:
            raise serializers.ValidationError(errors)
        return attrs


class PartialWriteInvitationToProjectSerializer(
<<<<<<< HEAD
    ToRepresentationOnlyIdMixin, BaseParticipationRequestSerializer
=======
    CustomModelSerializer, ToRepresentationOnlyIdMixin
>>>>>>> 4fac4010
):
    """Сериализатор на обновление приглашения в проект."""

    class Meta:
        model = InvitationToProject
<<<<<<< HEAD
        fields: ClassVar[Tuple[str, ...]] = (
            *WriteInvitationToProjectSerializer.Meta.fields,
            "status",
        )

    def validate(self, attrs) -> OrderedDict:
        if len(attrs) > 1 or "status" not in attrs.keys():
            raise serializers.ValidationError(
                {"error": "Вы можете изменить только статус приглашения"}
            )
        return attrs

    def update(self, instance, validated_data):
        status = validated_data.get("status", None)
        if status == RequestStatuses.ACCEPTED:
            instance.project.participants.add(instance.user)
=======
        fields: ClassVar[Tuple[str, ...]] = ("status", "answer")

    def validate(self, attrs) -> OrderedDict:
        user = self.context["request"].user
        if self.instance.user != user:
            raise serializers.ValidationError(
                {"error": "Вы не можете изменить приглашение"}
            )

        return attrs

    def update(self, instance, validated_data) -> ParticipationRequest:
        """Метод обновления приглашения на участие в проекте.
        Так же добавляет пользователя в участники проекта"""

        if validated_data.get("status", None) == RequestStatuses.ACCEPTED:
            with transaction.atomic():
                project_participant = ProjectParticipant.objects.create(
                    project=instance.project,
                    user=instance.user,
                    profession=instance.position.profession,
                )
                project_participant.skills.set(instance.position.skills.all())
>>>>>>> 4fac4010
        return super().update(instance, validated_data)<|MERGE_RESOLUTION|>--- conflicted
+++ resolved
@@ -475,13 +475,6 @@
                     profession=instance.position.profession,
                 )
                 project_participant.skills.set(instance.position.skills.all())
-            with transaction.atomic():
-                project_participant = ProjectParticipant.objects.create(
-                    project=instance.project,
-                    user=instance.user,
-                    profession=instance.position.profession,
-                )
-                project_participant.skills.set(instance.position.skills.all())
         return super().update(instance, validated_data)
 
 
@@ -565,34 +558,12 @@
 
 
 class PartialWriteInvitationToProjectSerializer(
-<<<<<<< HEAD
-    ToRepresentationOnlyIdMixin, BaseParticipationRequestSerializer
-=======
     CustomModelSerializer, ToRepresentationOnlyIdMixin
->>>>>>> 4fac4010
 ):
     """Сериализатор на обновление приглашения в проект."""
 
     class Meta:
         model = InvitationToProject
-<<<<<<< HEAD
-        fields: ClassVar[Tuple[str, ...]] = (
-            *WriteInvitationToProjectSerializer.Meta.fields,
-            "status",
-        )
-
-    def validate(self, attrs) -> OrderedDict:
-        if len(attrs) > 1 or "status" not in attrs.keys():
-            raise serializers.ValidationError(
-                {"error": "Вы можете изменить только статус приглашения"}
-            )
-        return attrs
-
-    def update(self, instance, validated_data):
-        status = validated_data.get("status", None)
-        if status == RequestStatuses.ACCEPTED:
-            instance.project.participants.add(instance.user)
-=======
         fields: ClassVar[Tuple[str, ...]] = ("status", "answer")
 
     def validate(self, attrs) -> OrderedDict:
@@ -616,5 +587,4 @@
                     profession=instance.position.profession,
                 )
                 project_participant.skills.set(instance.position.skills.all())
->>>>>>> 4fac4010
         return super().update(instance, validated_data)