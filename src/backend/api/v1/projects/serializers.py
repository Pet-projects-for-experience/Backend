<<<<<<< HEAD
=======
from datetime import date
from queue import Queue
>>>>>>> 3b5cbc3d
from typing import Any, Dict, List, Optional

from rest_framework import serializers

from api.v1.general.serializers import SkillSerializer, SpecialistSerializer
<<<<<<< HEAD
from api.v1.projects.mixins import (
    ProjectOrDraftCreateMixin,
    ProjectOrDraftValidateMixin,
    RecruitmentStatusMixin,
)
=======
from apps.general.models import Skill
>>>>>>> 3b5cbc3d
from apps.projects.constants import BUSYNESS_CHOICES, STATUS_CHOICES
from apps.projects.models import Direction, Project, ProjectSpecialist


class DirectionSerializer(serializers.ModelSerializer):
    """Сериализатор направления разработки."""

    class Meta:
        model = Direction
        fields = "__all__"


class BaseProjectSpecialistSerializer(serializers.ModelSerializer):
    """Общий сериализатор для специалиста необходимого проекту."""

    class Meta:
        model = ProjectSpecialist
        fields = (
            "id",
            "specialist",
            "skills",
            "count",
            "level",
            "is_required",
        )


class ReadProjectSpecialistSerializer(BaseProjectSpecialistSerializer):
    """Сериализатор для чтения специалиста необходимого проекту."""

    specialist = SpecialistSerializer()
    skills = SkillSerializer(many=True)
    level = serializers.SerializerMethodField()

    def get_level(self, obj) -> str:
        """Метод получения представления для грейда."""

        return obj.get_level_display()


class BaseProjectSerializerMixin(RecruitmentStatusMixin):
    """Общий сериализатор для проектов и черновиков."""

    class Meta:
        model = Project
        fields = (
            "id",
            "name",
            "description",
            "started",
            "ended",
            "busyness",
            "directions",
            "creator",
            "owner",
            "link",
            "recruitment_status",
            "project_specialists",
            "status",
        )

    def _get_base_fields(self):
        return {
            "creator": serializers.SlugRelatedField(
                slug_field="username", read_only=True
            ),
            "owner": serializers.SlugRelatedField(
                slug_field="username", read_only=True
            ),
        }

    def get_fields(self):
        fields = super().get_fields()
        fields.update(self._get_base_fields())
        return fields

    def get_recruitment_status(self, obj) -> str:
        """Метод определения статуса набора в проект."""

        return self.calculate_recruitment_status(obj)


class ReadProjectSerializer(
    BaseProjectSerializerMixin,
    serializers.ModelSerializer,
):
    """Сериализатор для чтения проектов."""

    directions = serializers.StringRelatedField(many=True)
    status = serializers.ChoiceField(
        choices=STATUS_CHOICES, source="get_status_display"
    )
    recruitment_status = serializers.SerializerMethodField()
    project_specialists = ReadProjectSpecialistSerializer(many=True)


class WriteProjectSerializer(
    BaseProjectSerializerMixin,
    ProjectOrDraftValidateMixin,
    ProjectOrDraftCreateMixin,
    serializers.ModelSerializer,
):
    """Сериализатор для записи проектов."""

<<<<<<< HEAD
    project_specialists = BaseProjectSpecialistSerializer(
        many=True,
    )
=======
    creator = serializers.SerializerMethodField(read_only=True)
    owner = serializers.SerializerMethodField(read_only=True)
    project_specialists = WriteProjectSpecialistSerializer(many=True)
>>>>>>> 3b5cbc3d
    busyness = serializers.ChoiceField(
        choices=BUSYNESS_CHOICES, write_only=True
    )
    project_busyness = serializers.ChoiceField(
        choices=BUSYNESS_CHOICES,
        source="get_busyness_display",
        read_only=True,
    )
    status = serializers.ChoiceField(choices=STATUS_CHOICES, write_only=True)
    project_status = serializers.ChoiceField(
        choices=STATUS_CHOICES,
        source="get_status_display",
        read_only=True,
    )
    recruitment_status = serializers.SerializerMethodField()

    class Meta(BaseProjectSerializerMixin.Meta):
        fields = BaseProjectSerializerMixin.Meta.fields + (  # type: ignore
            "project_busyness",
            "project_status",
        )
        extra_kwargs = {
            "description": {"required": True},
            "started": {"required": True},
            "ended": {"required": True},
            "busyness": {"required": True},
            "directions": {"required": True},
            "link": {"required": True},
        }

    def validate_status(self, value) -> int:
        """Метод валидации статуса проекта."""

        if value == Project.DRAFT:
            raise serializers.ValidationError(
                "У проекта не может быть статуса 'Черновик'."
            )
        return value

<<<<<<< HEAD
=======
    def validate(self, attrs) -> Dict[str, Any]:
        """Метод валидации данных о проекте."""

        errors: Dict = {}

        queryset = Project.objects.filter(
            name=attrs.get("name"),
            creator=self.context.get("request").user,
        )

        if queryset.exists():
            errors.setdefault("unique", []).append(
                "У вас уже есть проект или его черновик с таким названием."
            )
        if attrs.get("started") > attrs.get("ended"):
            errors.setdefault("invalid_dates", []).append(
                "Дата завершения проекта не может быть раньше даты начала."
            )
        project_specialists_data = attrs.get("project_specialists")
        project_specialists_fields = [
            (data["specialist"], data["level"])
            for data in project_specialists_data
        ]
        if len(project_specialists_data) != len(
            set(project_specialists_fields)
        ):
            errors.setdefault("unique_project_specialists", []).append(
                "Дублирование специалистов c их грейдом для проекта не "
                "`допустимо."
            )

        if errors:
            raise serializers.ValidationError(errors)
        return super().validate(attrs)

    def create(self, validated_data) -> Project:
        """Метод создания проекта."""

        directions = validated_data.pop("directions")
        project_specialists = validated_data.pop("project_specialists")

        project_specialists_to_create = []
        skills_data_to_create: Queue[List[Skill]] = Queue()

        with transaction.atomic():
            project_instance = super().create(validated_data)
            project_instance.directions.set(directions)

            for project_specialist_data in project_specialists:
                skills_data_to_create.put(
                    project_specialist_data.pop("skills")
                )
                project_specialist_data["project_id"] = project_instance.id
                project_specialists_to_create.append(
                    ProjectSpecialist(**project_specialist_data)
                )

            created_project_specialists = (
                ProjectSpecialist.objects.bulk_create(
                    project_specialists_to_create
                )
            )

            for project_specialist in created_project_specialists:
                skills_data = skills_data_to_create.get()
                project_specialist.skills.set(skills_data)

        return project_instance

>>>>>>> 3b5cbc3d

class ProjectPreviewMainSerializer(serializers.ModelSerializer):
    """Сериализатор превью проектов."""

    specialists = serializers.SerializerMethodField()
    directions = serializers.StringRelatedField(many=True)

    def get_specialists(self, obj) -> Optional[List[Dict[str, Any]]]:
        """Метод получения списка специалистов."""

        return [
            SpecialistSerializer(specialist.specialist).data
            for specialist in obj.project_specialists.all()
        ]

    class Meta:
        model = Project
        fields = (
            "id",
            "name",
            "started",
            "ended",
            "directions",
            "specialists",
        )


class DraftSerializer(
    BaseProjectSerializerMixin,
    ProjectOrDraftValidateMixin,
    ProjectOrDraftCreateMixin,
    serializers.ModelSerializer,
):
    """Сериализатор черновиков проекта."""

    status = serializers.ChoiceField(choices=STATUS_CHOICES, read_only=True)
    link = serializers.URLField(read_only=True)
    project_specialists = BaseProjectSpecialistSerializer(
        many=True, required=False
    )
    recruitment_status = serializers.SerializerMethodField()

    class Meta(BaseProjectSerializerMixin.Meta):
        pass<|MERGE_RESOLUTION|>--- conflicted
+++ resolved
@@ -1,22 +1,13 @@
-<<<<<<< HEAD
-=======
-from datetime import date
-from queue import Queue
->>>>>>> 3b5cbc3d
 from typing import Any, Dict, List, Optional
 
 from rest_framework import serializers
 
 from api.v1.general.serializers import SkillSerializer, SpecialistSerializer
-<<<<<<< HEAD
 from api.v1.projects.mixins import (
     ProjectOrDraftCreateMixin,
     ProjectOrDraftValidateMixin,
     RecruitmentStatusMixin,
 )
-=======
-from apps.general.models import Skill
->>>>>>> 3b5cbc3d
 from apps.projects.constants import BUSYNESS_CHOICES, STATUS_CHOICES
 from apps.projects.models import Direction, Project, ProjectSpecialist
 
@@ -121,15 +112,9 @@
 ):
     """Сериализатор для записи проектов."""
 
-<<<<<<< HEAD
     project_specialists = BaseProjectSpecialistSerializer(
         many=True,
     )
-=======
-    creator = serializers.SerializerMethodField(read_only=True)
-    owner = serializers.SerializerMethodField(read_only=True)
-    project_specialists = WriteProjectSpecialistSerializer(many=True)
->>>>>>> 3b5cbc3d
     busyness = serializers.ChoiceField(
         choices=BUSYNESS_CHOICES, write_only=True
     )
@@ -169,78 +154,6 @@
             )
         return value
 
-<<<<<<< HEAD
-=======
-    def validate(self, attrs) -> Dict[str, Any]:
-        """Метод валидации данных о проекте."""
-
-        errors: Dict = {}
-
-        queryset = Project.objects.filter(
-            name=attrs.get("name"),
-            creator=self.context.get("request").user,
-        )
-
-        if queryset.exists():
-            errors.setdefault("unique", []).append(
-                "У вас уже есть проект или его черновик с таким названием."
-            )
-        if attrs.get("started") > attrs.get("ended"):
-            errors.setdefault("invalid_dates", []).append(
-                "Дата завершения проекта не может быть раньше даты начала."
-            )
-        project_specialists_data = attrs.get("project_specialists")
-        project_specialists_fields = [
-            (data["specialist"], data["level"])
-            for data in project_specialists_data
-        ]
-        if len(project_specialists_data) != len(
-            set(project_specialists_fields)
-        ):
-            errors.setdefault("unique_project_specialists", []).append(
-                "Дублирование специалистов c их грейдом для проекта не "
-                "`допустимо."
-            )
-
-        if errors:
-            raise serializers.ValidationError(errors)
-        return super().validate(attrs)
-
-    def create(self, validated_data) -> Project:
-        """Метод создания проекта."""
-
-        directions = validated_data.pop("directions")
-        project_specialists = validated_data.pop("project_specialists")
-
-        project_specialists_to_create = []
-        skills_data_to_create: Queue[List[Skill]] = Queue()
-
-        with transaction.atomic():
-            project_instance = super().create(validated_data)
-            project_instance.directions.set(directions)
-
-            for project_specialist_data in project_specialists:
-                skills_data_to_create.put(
-                    project_specialist_data.pop("skills")
-                )
-                project_specialist_data["project_id"] = project_instance.id
-                project_specialists_to_create.append(
-                    ProjectSpecialist(**project_specialist_data)
-                )
-
-            created_project_specialists = (
-                ProjectSpecialist.objects.bulk_create(
-                    project_specialists_to_create
-                )
-            )
-
-            for project_specialist in created_project_specialists:
-                skills_data = skills_data_to_create.get()
-                project_specialist.skills.set(skills_data)
-
-        return project_instance
-
->>>>>>> 3b5cbc3d
 
 class ProjectPreviewMainSerializer(serializers.ModelSerializer):
     """Сериализатор превью проектов."""
