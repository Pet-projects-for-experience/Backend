from django.urls import include, path
from drf_spectacular.views import SpectacularAPIView, SpectacularSwaggerView

urlpatterns = [
<<<<<<< HEAD
    path("projects/", include("api.v1.projects.urls")),
=======
    path("", include("api.v1.users.urls")),
    path("", include("djoser.urls.authtoken")),
    path("schema/", SpectacularAPIView.as_view(), name="schema"),
    path("schema/docs/", SpectacularSwaggerView.as_view(url_name="schema")),
>>>>>>> 4b4a8802
]<|MERGE_RESOLUTION|>--- conflicted
+++ resolved
@@ -2,12 +2,9 @@
 from drf_spectacular.views import SpectacularAPIView, SpectacularSwaggerView
 
 urlpatterns = [
-<<<<<<< HEAD
     path("projects/", include("api.v1.projects.urls")),
-=======
     path("", include("api.v1.users.urls")),
     path("", include("djoser.urls.authtoken")),
     path("schema/", SpectacularAPIView.as_view(), name="schema"),
     path("schema/docs/", SpectacularSwaggerView.as_view(url_name="schema")),
->>>>>>> 4b4a8802
 ]