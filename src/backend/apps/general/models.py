from django.db import models

<<<<<<< HEAD
from apps.general.constants import (
    MAX_LENGTH_SKILL_NAME,
    MAX_LENGTH_SPECIALIZATION_NAME,
)
=======
from .constants import DESCRIPRION_LENGTH, TITLE_LENGTH
>>>>>>> 4b4a8802


class CreatedModifiedFields(models.Model):
    """
    Абстрактная модель. Поля времени создания и последней модификации объекта.
    """

    created = models.DateTimeField(auto_now_add=True)
    modified = models.DateTimeField(auto_now=True)

    class Meta:
        abstract = True


<<<<<<< HEAD
class Skill(models.Model):
    """Модель навыков."""

    name = models.CharField(
        verbose_name="Название",
        max_length=MAX_LENGTH_SKILL_NAME,
    )

    class Meta:
        verbose_name = "Навык"
        verbose_name_plural = "Навыки"

    def __str__(self) -> str:
        return self.name


class Specialization(models.Model):
    """Модель специальности."""

    name = models.CharField(
        verbose_name="Название",
        max_length=MAX_LENGTH_SPECIALIZATION_NAME,
    )

    class Meta:
        verbose_name = "Специальность"
        verbose_name_plural = "Специальности"

    def __str__(self) -> str:
        return self.name
=======
class Section(models.Model):
    """Секции на главной странице"""

    title = models.TextField(
        verbose_name="Заголовок", max_length=TITLE_LENGTH, null=False
    )
    description = models.TextField(
        verbose_name="Текст", max_length=DESCRIPRION_LENGTH, null=False
    )

    def __str__(self):
        return self.title
>>>>>>> 4b4a8802
<|MERGE_RESOLUTION|>--- conflicted
+++ resolved
@@ -1,13 +1,11 @@
 from django.db import models
 
-<<<<<<< HEAD
 from apps.general.constants import (
     MAX_LENGTH_SKILL_NAME,
     MAX_LENGTH_SPECIALIZATION_NAME,
 )
-=======
+
 from .constants import DESCRIPRION_LENGTH, TITLE_LENGTH
->>>>>>> 4b4a8802
 
 
 class CreatedModifiedFields(models.Model):
@@ -22,7 +20,20 @@
         abstract = True
 
 
-<<<<<<< HEAD
+class Section(models.Model):
+    """Секции на главной странице"""
+
+    title = models.TextField(
+        verbose_name="Заголовок", max_length=TITLE_LENGTH, null=False
+    )
+    description = models.TextField(
+        verbose_name="Текст", max_length=DESCRIPRION_LENGTH, null=False
+    )
+
+    def __str__(self):
+        return self.title
+
+
 class Skill(models.Model):
     """Модель навыков."""
 
@@ -52,18 +63,4 @@
         verbose_name_plural = "Специальности"
 
     def __str__(self) -> str:
-        return self.name
-=======
-class Section(models.Model):
-    """Секции на главной странице"""
-
-    title = models.TextField(
-        verbose_name="Заголовок", max_length=TITLE_LENGTH, null=False
-    )
-    description = models.TextField(
-        verbose_name="Текст", max_length=DESCRIPRION_LENGTH, null=False
-    )
-
-    def __str__(self):
-        return self.title
->>>>>>> 4b4a8802
+        return self.name