--- conflicted
+++ resolved
@@ -160,16 +160,14 @@
         related_name="projects_participated",
         blank=True,
     )
-<<<<<<< HEAD
     search_vector = SearchVectorField(
         verbose_name="Поле полнотекствого поиска", null=True
-=======
+    )
     favorited_by = models.ManyToManyField(
         User,
         verbose_name="Добавили в избранное",
         related_name="favorite_projects",
         blank=True,
->>>>>>> a86cdfe1
     )
 
     class Meta:
