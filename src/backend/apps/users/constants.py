from django.utils.translation import gettext_lazy as _

MAX_LENGTH_USERNAME = 30
<<<<<<< HEAD
USERNAME_HELP_TEXT = (
    f"Обязательное поле. {MAX_LENGTH_USERNAME} символов или меньше. Допустимые "
    "символы: буквы, цифры и @/./+/-/_"
)
=======
MIN_LENGTH_USERNAME = 2
USERNAME_REGEX = r"^[A-Za-zА-Яа-я0-9_.-]+\Z"
USERNAME_ERROR_REGEX_TEXT = (
    "Допустимые символы: кирилические или латинсикие буквы, цифры и /./-/_"
)
USERNAME_HELP_TEXT = (
    f"Обязательное поле. От {MIN_LENGTH_USERNAME} до {MAX_LENGTH_USERNAME} "
    f" символов. {USERNAME_ERROR_REGEX_TEXT}"
)
>>>>>>> b2ffde21
USERNAME_ERROR_TEXT = _("A user with that username already exists.")<|MERGE_RESOLUTION|>--- conflicted
+++ resolved
@@ -1,12 +1,6 @@
 from django.utils.translation import gettext_lazy as _
 
 MAX_LENGTH_USERNAME = 30
-<<<<<<< HEAD
-USERNAME_HELP_TEXT = (
-    f"Обязательное поле. {MAX_LENGTH_USERNAME} символов или меньше. Допустимые "
-    "символы: буквы, цифры и @/./+/-/_"
-)
-=======
 MIN_LENGTH_USERNAME = 2
 USERNAME_REGEX = r"^[A-Za-zА-Яа-я0-9_.-]+\Z"
 USERNAME_ERROR_REGEX_TEXT = (
@@ -16,5 +10,4 @@
     f"Обязательное поле. От {MIN_LENGTH_USERNAME} до {MAX_LENGTH_USERNAME} "
     f" символов. {USERNAME_ERROR_REGEX_TEXT}"
 )
->>>>>>> b2ffde21
 USERNAME_ERROR_TEXT = _("A user with that username already exists.")